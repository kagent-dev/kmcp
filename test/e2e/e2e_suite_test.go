/*
Copyright 2025.

Licensed under the Apache License, Version 2.0 (the "License");
you may not use this file except in compliance with the License.
You may obtain a copy of the License at

    http://www.apache.org/licenses/LICENSE-2.0

Unless required by applicable law or agreed to in writing, software
distributed under the License is distributed on an "AS IS" BASIS,
WITHOUT WARRANTIES OR CONDITIONS OF ANY KIND, either express or implied.
See the License for the specific language governing permissions and
limitations under the License.
*/

package e2e

import (
	"fmt"
	"os/exec"
	"testing"

	ginkgo "github.com/onsi/ginkgo/v2"
	gomega "github.com/onsi/gomega"

	"kagent.dev/kmcp/test/utils"
)

var (

	// projectImage is the name of the image which will be build and loaded
	// with the code source changes to be tested.
	projectImage = "ghcr.io/kagent-dev/kmcp/controller:v0.0.1"
)

// TestE2E runs the end-to-end (e2e) test suite for the project. These tests execute in an isolated,
// temporary environment to validate project changes with the the purposed to be used in CI jobs.
// The default setup requires Kind, builds/loads the Manager Docker image locally, and installs
// CertManager and Prometheus.
func TestE2E(t *testing.T) {
	gomega.RegisterFailHandler(ginkgo.Fail)
	_, _ = fmt.Fprintf(ginkgo.GinkgoWriter, "Starting kmcp integration test suite\n")
	ginkgo.RunSpecs(t, "e2e suite")
}

<<<<<<< HEAD
var _ = ginkgo.BeforeSuite(func() {
	ginkgo.By("Ensure that Prometheus is enabled")
	_ = utils.UncommentCode("config/default/kustomization.yaml", "#- ../prometheus", "#")

	ginkgo.By("building the manager(Operator) image")
	cmd := exec.Command("make", "docker-build", fmt.Sprintf("IMG=%s", projectImage))
=======
var _ = BeforeSuite(func() {

	By("building the manager(Operator) image")
	cmd := exec.Command("make", "docker-build", fmt.Sprintf("CONTROLLER_IMG=%s", projectImage))
>>>>>>> b9c70477
	_, err := utils.Run(cmd)
	gomega.ExpectWithOffset(1, err).NotTo(gomega.HaveOccurred(), "Failed to build the manager(Operator) image")

	// TODO(user): If you want to change the e2e test vendor from Kind, ensure the image is
	// built and available before running the tests. Also, remove the following block.
	ginkgo.By("loading the manager(Operator) image on Kind")
	err = utils.LoadImageToKindClusterWithName(projectImage)
	gomega.ExpectWithOffset(1, err).NotTo(gomega.HaveOccurred(), "Failed to load the manager(Operator) image into Kind")

<<<<<<< HEAD
	// The tests-e2e are intended to run on a temporary cluster that is created and destroyed for testing.
	// To prevent errors when tests run in environments with Prometheus or CertManager already installed,
	// we check for their presence before execution.
	// Setup Prometheus and CertManager before the suite if not skipped and if not already installed
	if !skipPrometheusInstall {
		ginkgo.By("checking if prometheus is installed already")
		isPrometheusOperatorAlreadyInstalled = utils.IsPrometheusCRDsInstalled()
		if !isPrometheusOperatorAlreadyInstalled {
			_, _ = fmt.Fprintf(ginkgo.GinkgoWriter, "Installing Prometheus Operator...\n")
			gomega.Expect(utils.InstallPrometheusOperator()).To(gomega.Succeed(), "Failed to install Prometheus Operator")
		} else {
			_, _ = fmt.Fprintf(
				ginkgo.GinkgoWriter,
				"WARNING: Prometheus Operator is already installed. Skipping installation...\n",
			)
		}
	}
	if !skipCertManagerInstall {
		ginkgo.By("checking if cert manager is installed already")
		isCertManagerAlreadyInstalled = utils.IsCertManagerCRDsInstalled()
		if !isCertManagerAlreadyInstalled {
			_, _ = fmt.Fprintf(ginkgo.GinkgoWriter, "Installing CertManager...\n")
			gomega.Expect(utils.InstallCertManager()).To(gomega.Succeed(), "Failed to install CertManager")
		} else {
			_, _ = fmt.Fprintf(ginkgo.GinkgoWriter, "WARNING: CertManager is already installed. Skipping installation...\n")
		}
	}
})

var _ = ginkgo.AfterSuite(func() {
	// Teardown Prometheus and CertManager after the suite if not skipped and if they were not already installed
	if !skipPrometheusInstall && !isPrometheusOperatorAlreadyInstalled {
		_, _ = fmt.Fprintf(ginkgo.GinkgoWriter, "Uninstalling Prometheus Operator...\n")
		utils.UninstallPrometheusOperator()
	}
	if !skipCertManagerInstall && !isCertManagerAlreadyInstalled {
		_, _ = fmt.Fprintf(ginkgo.GinkgoWriter, "Uninstalling CertManager...\n")
		utils.UninstallCertManager()
	}
=======
>>>>>>> b9c70477
})<|MERGE_RESOLUTION|>--- conflicted
+++ resolved
@@ -44,19 +44,12 @@
 	ginkgo.RunSpecs(t, "e2e suite")
 }
 
-<<<<<<< HEAD
 var _ = ginkgo.BeforeSuite(func() {
 	ginkgo.By("Ensure that Prometheus is enabled")
 	_ = utils.UncommentCode("config/default/kustomization.yaml", "#- ../prometheus", "#")
 
 	ginkgo.By("building the manager(Operator) image")
 	cmd := exec.Command("make", "docker-build", fmt.Sprintf("IMG=%s", projectImage))
-=======
-var _ = BeforeSuite(func() {
-
-	By("building the manager(Operator) image")
-	cmd := exec.Command("make", "docker-build", fmt.Sprintf("CONTROLLER_IMG=%s", projectImage))
->>>>>>> b9c70477
 	_, err := utils.Run(cmd)
 	gomega.ExpectWithOffset(1, err).NotTo(gomega.HaveOccurred(), "Failed to build the manager(Operator) image")
 
@@ -66,46 +59,4 @@
 	err = utils.LoadImageToKindClusterWithName(projectImage)
 	gomega.ExpectWithOffset(1, err).NotTo(gomega.HaveOccurred(), "Failed to load the manager(Operator) image into Kind")
 
-<<<<<<< HEAD
-	// The tests-e2e are intended to run on a temporary cluster that is created and destroyed for testing.
-	// To prevent errors when tests run in environments with Prometheus or CertManager already installed,
-	// we check for their presence before execution.
-	// Setup Prometheus and CertManager before the suite if not skipped and if not already installed
-	if !skipPrometheusInstall {
-		ginkgo.By("checking if prometheus is installed already")
-		isPrometheusOperatorAlreadyInstalled = utils.IsPrometheusCRDsInstalled()
-		if !isPrometheusOperatorAlreadyInstalled {
-			_, _ = fmt.Fprintf(ginkgo.GinkgoWriter, "Installing Prometheus Operator...\n")
-			gomega.Expect(utils.InstallPrometheusOperator()).To(gomega.Succeed(), "Failed to install Prometheus Operator")
-		} else {
-			_, _ = fmt.Fprintf(
-				ginkgo.GinkgoWriter,
-				"WARNING: Prometheus Operator is already installed. Skipping installation...\n",
-			)
-		}
-	}
-	if !skipCertManagerInstall {
-		ginkgo.By("checking if cert manager is installed already")
-		isCertManagerAlreadyInstalled = utils.IsCertManagerCRDsInstalled()
-		if !isCertManagerAlreadyInstalled {
-			_, _ = fmt.Fprintf(ginkgo.GinkgoWriter, "Installing CertManager...\n")
-			gomega.Expect(utils.InstallCertManager()).To(gomega.Succeed(), "Failed to install CertManager")
-		} else {
-			_, _ = fmt.Fprintf(ginkgo.GinkgoWriter, "WARNING: CertManager is already installed. Skipping installation...\n")
-		}
-	}
-})
-
-var _ = ginkgo.AfterSuite(func() {
-	// Teardown Prometheus and CertManager after the suite if not skipped and if they were not already installed
-	if !skipPrometheusInstall && !isPrometheusOperatorAlreadyInstalled {
-		_, _ = fmt.Fprintf(ginkgo.GinkgoWriter, "Uninstalling Prometheus Operator...\n")
-		utils.UninstallPrometheusOperator()
-	}
-	if !skipCertManagerInstall && !isCertManagerAlreadyInstalled {
-		_, _ = fmt.Fprintf(ginkgo.GinkgoWriter, "Uninstalling CertManager...\n")
-		utils.UninstallCertManager()
-	}
-=======
->>>>>>> b9c70477
 })