package golang

import (
	"embed"
	"fmt"
	"os/exec"

	"github.com/stoewer/go-strcase"
	"kagent.dev/kmcp/pkg/frameworks/common"
	"kagent.dev/kmcp/pkg/templates"
)

//go:embed all:templates
var templateFiles embed.FS

// Generator is the Go-specific generator.
type Generator struct {
	common.BaseGenerator
}

// NewGenerator creates a new Go generator.
func NewGenerator() *Generator {
	return &Generator{
		BaseGenerator: common.BaseGenerator{
			TemplateFiles:    templateFiles,
			ToolTemplateName: "tools/tool.go.tmpl",
		},
	}
}

// GenerateProject generates a new Go project.
<<<<<<< HEAD
func (g *Generator) GenerateProject(_ templates.ProjectConfig) error {
	return fmt.Errorf("go project generation not yet implemented")
}

// GenerateTool generates a new tool for a Go project.
func (g *Generator) GenerateTool(_ string, _ string, _ map[string]interface{}) error {
	return fmt.Errorf("go tool generation not yet implemented")
=======
func (g *Generator) GenerateProject(config templates.ProjectConfig) error {

	if config.Verbose {
		fmt.Println("Generating Golang MCP project...")
	}

	if err := g.BaseGenerator.GenerateProject(config); err != nil {
		return fmt.Errorf("failed to generate project: %w", err)
	}

	// Tidy dependencies to create go.sum
	if err := g.tidyGoMod(config.Directory, config.Verbose); err != nil {
		return fmt.Errorf("failed to finalize Go project: %w", err)
	}

	return nil
}

// GenerateTool generates a new tool for a Python project.
func (g *Generator) GenerateTool(projectroot string, config templates.ToolConfig) error {
	if err := g.BaseGenerator.GenerateTool(projectroot, config); err != nil {
		return fmt.Errorf("failed to generate tool: %w", err)
	}

	toolNameSnakeCase := strcase.SnakeCase(config.ToolName)

	fmt.Printf("✅ Successfully created tool: %s\n", config.ToolName)
	fmt.Printf("📁 Generated file: tools/%s.go\n", toolNameSnakeCase)

	fmt.Printf("\nNext steps:\n")
	fmt.Printf("1. Edit tools/%s.go to implement your tool logic\n", toolNameSnakeCase)
	fmt.Printf("2. Configure any required environment variables in kmcp.yaml\n")
	fmt.Printf("3. Run 'go run main.go' to start the server\n")

	return nil
}

func (g *Generator) tidyGoMod(dir string, verbose bool) error {
	if verbose {
		fmt.Println("Tidying Go module dependencies...")
	}
	cmd := exec.Command("go", "mod", "tidy")
	cmd.Dir = dir

	output, err := cmd.CombinedOutput()
	if verbose && len(output) > 0 {
		fmt.Println(string(output))
	}

	if err != nil {
		return fmt.Errorf("`go mod tidy` failed: %w\n%s", err, string(output))
	}

	if verbose {
		fmt.Println("✅ Go module dependencies tidied successfully.")
	}
	return nil
>>>>>>> 4d5befe0
}<|MERGE_RESOLUTION|>--- conflicted
+++ resolved
@@ -29,15 +29,6 @@
 }
 
 // GenerateProject generates a new Go project.
-<<<<<<< HEAD
-func (g *Generator) GenerateProject(_ templates.ProjectConfig) error {
-	return fmt.Errorf("go project generation not yet implemented")
-}
-
-// GenerateTool generates a new tool for a Go project.
-func (g *Generator) GenerateTool(_ string, _ string, _ map[string]interface{}) error {
-	return fmt.Errorf("go tool generation not yet implemented")
-=======
 func (g *Generator) GenerateProject(config templates.ProjectConfig) error {
 
 	if config.Verbose {
@@ -95,5 +86,4 @@
 		fmt.Println("✅ Go module dependencies tidied successfully.")
 	}
 	return nil
->>>>>>> 4d5befe0
 }