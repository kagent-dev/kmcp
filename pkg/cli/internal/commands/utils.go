--- conflicted
+++ resolved
@@ -62,16 +62,9 @@
 		return "", err
 	}
 
-<<<<<<< HEAD
-	// Strip the leading 'v' from the tag name
-	tagName := strings.TrimPrefix(release.TagName, "v")
-
-	return tagName, nil
-=======
 	release.TagName = strings.TrimPrefix(release.TagName, "v")
 
 	return release.TagName, nil
->>>>>>> 2210d0fd
 }
 
 func getCurrentKindClusterName() (string, error) {
