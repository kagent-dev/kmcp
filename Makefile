<<<<<<< HEAD
# Image URL to use all building/pushing image targets
IMG ?= controller:latest
ADDITIONAL_IMAGES ?=
=======
>>>>>>> b9c70477

# Image configuration
DOCKER_REGISTRY ?= ghcr.io
BASE_IMAGE_REGISTRY ?= cgr.dev
DOCKER_REPO ?= kagent-dev/kmcp
HELM_REPO ?= oci://ghcr.io/kagent-dev
<<<<<<< HEAD
=======
HELM_DIST_FOLDER ?= dist
>>>>>>> b9c70477

BUILD_DATE := $(shell date -u '+%Y-%m-%d')
GIT_COMMIT := $(shell git rev-parse --short HEAD || echo "unknown")
VERSION ?= $(shell git describe --tags --always --dirty 2>/dev/null | sed 's/-dirty//' | grep v || echo "v0.0.1+$(GIT_COMMIT)")

# Local architecture detection to build for the current platform
LOCALARCH ?= $(shell uname -m | sed 's/x86_64/amd64/' | sed 's/aarch64/arm64/')

# Docker buildx configuration
BUILDKIT_VERSION = v0.23.0
BUILDX_NO_DEFAULT_ATTESTATIONS=1
BUILDX_BUILDER_NAME ?= kmcp-builder-$(BUILDKIT_VERSION)
DOCKER_BUILDER ?= docker buildx
DOCKER_BUILD_ARGS ?= --builder $(BUILDX_BUILDER_NAME) --pull --load --platform linux/$(LOCALARCH)

# Image configuration
CONTROLLER_IMAGE_NAME ?= controller
CONTROLLER_IMAGE_TAG ?= $(VERSION)
CONTROLLER_IMG ?= $(DOCKER_REGISTRY)/$(DOCKER_REPO)/$(CONTROLLER_IMAGE_NAME):$(CONTROLLER_IMAGE_TAG)

# Image URL to use all building/pushing image targets (backward compatibility)
IMG ?= $(CONTROLLER_IMG)
DIST_FOLDER ?= dist

# Get the currently used golang install path (in GOPATH/bin, unless GOBIN is set)
ifeq (,$(shell go env GOBIN))
GOBIN=$(shell go env GOPATH)/bin
else
GOBIN=$(shell go env GOBIN)
endif

# Setting SHELL to bash allows bash commands to be executed by recipes.
# Options are set to exit when a recipe line exits non-zero or a piped command fails.
SHELL = /usr/bin/env bash -o pipefail
.SHELLFLAGS = -ec

.PHONY: all
all: build

##@ General

# The help target prints out all targets with their descriptions organized
# beneath their categories. The categories are represented by '##@' and the
# target descriptions by '##'. The awk command is responsible for reading the
# entire set of makefiles included in this invocation, looking for lines of the
# file as xyz: ## something, and then pretty-format the target and help. Then,
# if there's a line with ##@ something, that gets pretty-printed as a category.
# More info on the usage of ANSI control characters for terminal formatting:
# https://en.wikipedia.org/wiki/ANSI_escape_code#SGR_parameters
# More info on the awk command:
# http://linuxcommand.org/lc3_adv_awk.php

.PHONY: help
help: ## Display this help.
	@awk 'BEGIN {FS = ":.*##"; printf "\nUsage:\n  make \033[36m<target>\033[0m\n"} /^[a-zA-Z_0-9-]+:.*?##/ { printf "  \033[36m%-15s\033[0m %s\n", $$1, $$2 } /^##@/ { printf "\n\033[1m%s\033[0m\n", substr($$0, 5) } ' $(MAKEFILE_LIST)

##@ Development

.PHONY: manifests
manifests: controller-gen ## Generate WebhookConfiguration, ClusterRole and CustomResourceDefinition objects.
	$(CONTROLLER_GEN) rbac:roleName=manager-role crd webhook paths="./..." output:crd:artifacts:config=config/crd/bases

<<<<<<< HEAD
.PHONY: helm-crd
helm-crd: manifests ## Generate Helm CRD template from the generated CRD definition.
	@echo "Generating Helm CRD template from config/crd/bases/kagent.dev_mcpservers.yaml"
	@mkdir -p helm/kmcp/templates/crds
	@echo '{{- if .Values.crd.create }}' > helm/kmcp/templates/crds/mcpserver-crd.yaml
	@awk '/^  name: mcpservers.kagent.dev$$/ { \
		print; \
		print "  labels:"; \
		print "    {{- include \"kmcp.labels\" . | nindent 4 }}"; \
		next; \
	} \
	{ print }' config/crd/bases/kagent.dev_mcpservers.yaml >> helm/kmcp/templates/crds/mcpserver-crd.yaml
	@echo '{{- end }}' >> helm/kmcp/templates/crds/mcpserver-crd.yaml
	@echo "Helm CRD template generated at helm/kmcp/templates/crds/mcpserver-crd.yaml"
=======
.PHONY: helm-lint
helm-lint:
	helm lint helm/kmcp
>>>>>>> b9c70477

.PHONY: helm-package
helm-package:
	mkdir -p $(DIST_FOLDER)
	@echo "Packaging Helm chart with version $(VERSION)..."
	@cp helm/kmcp/Chart.yaml helm/kmcp/Chart.yaml.bak
	@sed "s/^version: .*/version: $(VERSION)/" helm/kmcp/Chart.yaml.bak > helm/kmcp/Chart.yaml
	@helm package helm/kmcp --version $(VERSION) -d $(DIST_FOLDER)
	@mv helm/kmcp/Chart.yaml.bak helm/kmcp/Chart.yaml
<<<<<<< HEAD
	@echo "Helm package created: $(DIST_FOLDER)/kmcp-$(VERSION).tgz"
=======
>>>>>>> b9c70477

.PHONY: helm-cleanup
helm-cleanup: ## Clean up Helm chart packages
	rm -f $(DIST_FOLDER)/*.tgz

.PHONY: helm-build
helm-build: helm-lint helm-package ## Build and package the Helm chart
	@echo "Helm chart built successfully"

.PHONY: helm-publish
helm-publish: helm-package ## Publish Helm chart to OCI registry
	@echo "Publishing Helm chart to $(HELM_REPO)/kmcp/helm..."
<<<<<<< HEAD
	@helm push $(DIST_FOLDER)/kmcp-$(VERSION).tgz $(HELM_REPO)/kmcp/helm
=======
	@helm push $(HELM_DIST_FOLDER)/kmcp-$(VERSION).tgz $(HELM_REPO)/kmcp/helm
>>>>>>> b9c70477
	@echo "Helm chart published successfully"

.PHONY: helm-test
helm-test:
	@echo "Running Helm chart unit tests..."
	@command -v helm >/dev/null 2>&1 || { \
		echo "Helm is not installed. Please install Helm manually."; \
		exit 1; \
	}
	@helm plugin list | grep -q 'unittest' || { \
		echo "Installing helm-unittest plugin..."; \
		helm plugin install https://github.com/quintush/helm-unittest; \
	}
	@helm unittest helm/kmcp
	@echo "Helm chart unit tests completed successfully"

.PHONY: manifests-all
<<<<<<< HEAD
manifests-all: manifests helm-templates ## Generate both Kustomize and Helm manifests from source definitions.
=======
manifests-all: manifests ## Generate Kustomize from source definitions.
>>>>>>> b9c70477
	@echo "All manifests (Kustomize and Helm) updated successfully"

.PHONY: generate
generate: controller-gen ## Generate code containing DeepCopy, DeepCopyInto, and DeepCopyObject method implementations.
	$(CONTROLLER_GEN) object:headerFile="hack/boilerplate.go.txt" paths="./..."

.PHONY: fmt
fmt: ## Run go fmt against code.
	go fmt ./...

.PHONY: vet
vet: ## Run go vet against code.
	go vet ./...

.PHONY: test
test: manifests generate fmt vet setup-envtest ## Run tests.
	KUBEBUILDER_ASSETS="$(shell $(ENVTEST) use $(ENVTEST_K8S_VERSION) --bin-dir $(LOCALBIN) -p path)" go test $$(go list ./... | grep -v /e2e) -coverprofile cover.out

# TODO(user): To use a different vendor for e2e tests, modify the setup under 'tests/e2e'.
# The default setup assumes Kind is pre-installed and builds/loads the Manager Docker image locally.
# Prometheus and CertManager are installed by default; skip with:
# - PROMETHEUS_INSTALL_SKIP=true
# - CERT_MANAGER_INSTALL_SKIP=true
.PHONY: test-e2e
test-e2e: manifests generate fmt vet ## Run the e2e tests. Expected an isolated environment using Kind.
	@command -v kind >/dev/null 2>&1 || { \
		echo "Kind is not installed. Please install Kind manually."; \
		exit 1; \
	}
	@kind get clusters | grep -q 'kind' || { \
		echo "No Kind cluster is running. Please start a Kind cluster before running the e2e tests."; \
		exit 1; \
	}
	go test ./test/e2e/ -v

.PHONY: lint
lint: golangci-lint ## Run golangci-lint linter
	$(GOLANGCI_LINT) run

.PHONY: lint-fix
lint-fix: golangci-lint ## Run golangci-lint linter and perform fixes
	$(GOLANGCI_LINT) run --fix

.PHONY: lint-config
lint-config: golangci-lint ## Verify golangci-lint linter configuration
	$(GOLANGCI_LINT) config verify

##@ Build

.PHONY: build
build: manifests generate fmt vet ## Build manager binary.
	go build -o bin/manager cmd/main.go

.PHONY: build-cli
build-cli: fmt vet ## Build kmcp CLI binary.
	mkdir -p $(DIST_FOLDER)
	go build -ldflags="-X 'kagent.dev/kmcp/cmd/kmcp/cmd.Version=$(VERSION)'" -o $(DIST_FOLDER)/kmcp cmd/kmcp/main.go

.PHONY: run
run: manifests generate fmt vet ## Run a controller from your host.
	go run ./cmd/main.go

# If you wish to build the manager image targeting other platforms you can use the --platform flag.
# (i.e. docker build --platform linux/arm64). However, you must enable docker buildKit for it.
# More info: https://docs.docker.com/develop/develop-images/build_enhancements/
.PHONY: docker-build
docker-build: ## Build docker image with the manager.
	- $(DOCKER_BUILDER) create --name $(BUILDX_BUILDER_NAME)
	$(DOCKER_BUILDER) use $(BUILDX_BUILDER_NAME)
	$(DOCKER_BUILDER) build $(DOCKER_BUILD_ARGS) -t ${CONTROLLER_IMG} .
	- $(DOCKER_BUILDER) rm $(BUILDX_BUILDER_NAME)

.PHONY: docker-push
docker-push: ## Push docker image with the manager.
	$(DOCKER_BUILDER) push ${CONTROLLER_IMG}


##@ Dependencies

## Location to install dependencies to
LOCALBIN ?= $(shell pwd)/bin
$(LOCALBIN):
	mkdir -p $(LOCALBIN)

## Tool Binaries
KUBECTL ?= kubectl
KUSTOMIZE ?= $(LOCALBIN)/kustomize
CONTROLLER_GEN ?= $(LOCALBIN)/controller-gen
ENVTEST ?= $(LOCALBIN)/setup-envtest
GOLANGCI_LINT = $(LOCALBIN)/golangci-lint

## Tool Versions
KUSTOMIZE_VERSION ?= v5.5.0
CONTROLLER_TOOLS_VERSION ?= v0.17.1
#ENVTEST_VERSION is the version of controller-runtime release branch to fetch the envtest setup script (i.e. release-0.20)
ENVTEST_VERSION ?= $(shell go list -m -f "{{ .Version }}" sigs.k8s.io/controller-runtime | awk -F'[v.]' '{printf "release-%d.%d", $$2, $$3}')
#ENVTEST_K8S_VERSION is the version of Kubernetes to use for setting up ENVTEST binaries (i.e. 1.31)
ENVTEST_K8S_VERSION ?= $(shell go list -m -f "{{ .Version }}" k8s.io/api | awk -F'[v.]' '{printf "1.%d", $$3}')
GOLANGCI_LINT_VERSION ?= v1.63.4


.PHONY: controller-gen
controller-gen: $(CONTROLLER_GEN) ## Download controller-gen locally if necessary.
$(CONTROLLER_GEN): $(LOCALBIN)
	$(call go-install-tool,$(CONTROLLER_GEN),sigs.k8s.io/controller-tools/cmd/controller-gen,$(CONTROLLER_TOOLS_VERSION))

.PHONY: setup-envtest
setup-envtest: envtest ## Download the binaries required for ENVTEST in the local bin directory.
	@echo "Setting up envtest binaries for Kubernetes version $(ENVTEST_K8S_VERSION)..."
	@$(ENVTEST) use $(ENVTEST_K8S_VERSION) --bin-dir $(LOCALBIN) -p path || { \
		echo "Error: Failed to set up envtest binaries for version $(ENVTEST_K8S_VERSION)."; \
		exit 1; \
	}

.PHONY: envtest
envtest: $(ENVTEST) ## Download setup-envtest locally if necessary.
$(ENVTEST): $(LOCALBIN)
	$(call go-install-tool,$(ENVTEST),sigs.k8s.io/controller-runtime/tools/setup-envtest,$(ENVTEST_VERSION))

.PHONY: golangci-lint
golangci-lint: $(GOLANGCI_LINT) ## Download golangci-lint locally if necessary.
$(GOLANGCI_LINT): $(LOCALBIN)
	$(call go-install-tool,$(GOLANGCI_LINT),github.com/golangci/golangci-lint/cmd/golangci-lint,$(GOLANGCI_LINT_VERSION))

# go-install-tool will 'go install' any package with custom target and name of binary, if it doesn't exist
# $1 - target path with name of binary
# $2 - package url which can be installed
# $3 - specific version of package
define go-install-tool
@[ -f "$(1)-$(3)" ] || { \
set -e; \
package=$(2)@$(3) ;\
echo "Downloading $${package}" ;\
rm -f $(1) || true ;\
GOBIN=$(LOCALBIN) go install $${package} ;\
mv $(1) $(1)-$(3) ;\
} ;\
ln -sf $(1)-$(3) $(1)
endef<|MERGE_RESOLUTION|>--- conflicted
+++ resolved
@@ -1,19 +1,9 @@
-<<<<<<< HEAD
-# Image URL to use all building/pushing image targets
-IMG ?= controller:latest
-ADDITIONAL_IMAGES ?=
-=======
->>>>>>> b9c70477
 
 # Image configuration
 DOCKER_REGISTRY ?= ghcr.io
 BASE_IMAGE_REGISTRY ?= cgr.dev
 DOCKER_REPO ?= kagent-dev/kmcp
 HELM_REPO ?= oci://ghcr.io/kagent-dev
-<<<<<<< HEAD
-=======
-HELM_DIST_FOLDER ?= dist
->>>>>>> b9c70477
 
 BUILD_DATE := $(shell date -u '+%Y-%m-%d')
 GIT_COMMIT := $(shell git rev-parse --short HEAD || echo "unknown")
@@ -76,7 +66,6 @@
 manifests: controller-gen ## Generate WebhookConfiguration, ClusterRole and CustomResourceDefinition objects.
 	$(CONTROLLER_GEN) rbac:roleName=manager-role crd webhook paths="./..." output:crd:artifacts:config=config/crd/bases
 
-<<<<<<< HEAD
 .PHONY: helm-crd
 helm-crd: manifests ## Generate Helm CRD template from the generated CRD definition.
 	@echo "Generating Helm CRD template from config/crd/bases/kagent.dev_mcpservers.yaml"
@@ -91,11 +80,6 @@
 	{ print }' config/crd/bases/kagent.dev_mcpservers.yaml >> helm/kmcp/templates/crds/mcpserver-crd.yaml
 	@echo '{{- end }}' >> helm/kmcp/templates/crds/mcpserver-crd.yaml
 	@echo "Helm CRD template generated at helm/kmcp/templates/crds/mcpserver-crd.yaml"
-=======
-.PHONY: helm-lint
-helm-lint:
-	helm lint helm/kmcp
->>>>>>> b9c70477
 
 .PHONY: helm-package
 helm-package:
@@ -105,10 +89,7 @@
 	@sed "s/^version: .*/version: $(VERSION)/" helm/kmcp/Chart.yaml.bak > helm/kmcp/Chart.yaml
 	@helm package helm/kmcp --version $(VERSION) -d $(DIST_FOLDER)
 	@mv helm/kmcp/Chart.yaml.bak helm/kmcp/Chart.yaml
-<<<<<<< HEAD
 	@echo "Helm package created: $(DIST_FOLDER)/kmcp-$(VERSION).tgz"
-=======
->>>>>>> b9c70477
 
 .PHONY: helm-cleanup
 helm-cleanup: ## Clean up Helm chart packages
@@ -121,11 +102,7 @@
 .PHONY: helm-publish
 helm-publish: helm-package ## Publish Helm chart to OCI registry
 	@echo "Publishing Helm chart to $(HELM_REPO)/kmcp/helm..."
-<<<<<<< HEAD
 	@helm push $(DIST_FOLDER)/kmcp-$(VERSION).tgz $(HELM_REPO)/kmcp/helm
-=======
-	@helm push $(HELM_DIST_FOLDER)/kmcp-$(VERSION).tgz $(HELM_REPO)/kmcp/helm
->>>>>>> b9c70477
 	@echo "Helm chart published successfully"
 
 .PHONY: helm-test
@@ -143,11 +120,7 @@
 	@echo "Helm chart unit tests completed successfully"
 
 .PHONY: manifests-all
-<<<<<<< HEAD
 manifests-all: manifests helm-templates ## Generate both Kustomize and Helm manifests from source definitions.
-=======
-manifests-all: manifests ## Generate Kustomize from source definitions.
->>>>>>> b9c70477
 	@echo "All manifests (Kustomize and Helm) updated successfully"
 
 .PHONY: generate
