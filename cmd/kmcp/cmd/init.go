package cmd

import (
	"fmt"
	"path/filepath"
	"strings"

	"kagent.dev/kmcp/pkg/frameworks"
	"kagent.dev/kmcp/pkg/manifest"
	"kagent.dev/kmcp/pkg/templates"

	"github.com/spf13/cobra"
)

const (
	frameworkFastMCPPython = "fastmcp-python"
	frameworkMCPGo         = "mcp-go"
	templateBasic          = "basic"
)

var initCmd = &cobra.Command{
	Use:   "init [project-name]",
	Short: "Initialize a new MCP server project",
	Long: `Initialize a new MCP server project with dynamic tool loading.

This command provides subcommands to initialize a new MCP server project
using one of the supported frameworks.`,
	RunE: runInit,
}

var (
	initForce          bool
	initNoGit          bool
	initAuthor         string
	initEmail          string
	initDescription    string
	initNonInteractive bool
	initNamespace      string
)

func init() {
	rootCmd.AddCommand(initCmd)

	initCmd.PersistentFlags().BoolVar(&initForce, "force", false, "Overwrite existing directory")
	initCmd.PersistentFlags().BoolVar(&initNoGit, "no-git", false, "Skip git initialization")
	initCmd.PersistentFlags().StringVar(&initAuthor, "author", "", "Author name for the project")
	initCmd.PersistentFlags().StringVar(&initEmail, "email", "", "Author email for the project")
	initCmd.PersistentFlags().StringVar(&initDescription, "description", "", "Description for the project")
	initCmd.PersistentFlags().BoolVar(&initNonInteractive, "non-interactive", false, "Run in non-interactive mode")
	initCmd.PersistentFlags().StringVar(&initNamespace, "namespace", "default", "Default namespace for project resources")
}

func runInit(cmd *cobra.Command, args []string) error {
	if len(args) == 0 {
		return cmd.Help()
	}
	return nil
}

func runInitFramework(
	projectName, framework string,
	customizeProjectConfig func(*templates.ProjectConfig) error,
) error {

	// Validate project name
	if err := validateProjectName(projectName); err != nil {
		return fmt.Errorf("invalid project name: %w", err)
	}

	if !initNonInteractive {
		if initDescription == "" {
			initDescription = promptForDescription()
		}
		if initAuthor == "" {
			initAuthor = promptForAuthor()
		}
		if initEmail == "" {
			initEmail = promptForEmail()
		}
	}

	// Create project manifest
	projectManifest := manifest.GetDefault(projectName, framework, initDescription, initAuthor, initEmail, initNamespace)

	// Check if directory exists
	projectPath, err := filepath.Abs(projectName)
	if err != nil {
		return fmt.Errorf("failed to get absolute path for project: %w", err)
	}

	// Create project configuration
	projectConfig := templates.ProjectConfig{
		ProjectName: projectManifest.Name,
		Version:     projectManifest.Version,
		Description: projectManifest.Description,
		Author:      projectManifest.Author,
		Email:       projectManifest.Email,
		Tools:       projectManifest.Tools,
		Secrets:     projectManifest.Secrets,
		Build:       projectManifest.Build,
		Directory:   projectPath,
		NoGit:       initNoGit,
		Verbose:     verbose,
	}

	// Customize project config for the specific framework
	if customizeProjectConfig != nil {
		if err := customizeProjectConfig(&projectConfig); err != nil {
			return fmt.Errorf("failed to customize project config: %w", err)
		}
	}

	// Generate project files
	generator, err := frameworks.GetGenerator(framework)
	if err != nil {
		return err
	}
<<<<<<< HEAD

	// Success message
	fmt.Printf("\n✓ Successfully created MCP server project: %s\n", projectName)
	fmt.Printf("✓ Generated project manifest: kmcp.yaml\n")
	fmt.Printf("\nNext steps for local development:\n")

	switch framework {
	case frameworkFastMCPPython:
		fmt.Printf("  Tools will be automatically discovered from the src/tools/ directory.\n")
		fmt.Printf("  Use 'kmcp add-tool <name>' to add new tools after project creation.\n")
		fmt.Printf("\n")
		fmt.Printf("  To run the server locally:\n")
		fmt.Printf("  kmcp run local --project-dir %s\n", absProjectPath)
	case frameworkMCPGo:
		fmt.Printf("  go mod tidy\n")
		fmt.Printf("  go run main.go\n")
=======
	if err := generator.GenerateProject(projectConfig); err != nil {
		return fmt.Errorf("failed to generate project: %w", err)
>>>>>>> 4d5befe0
	}

	return manifest.NewManager(projectPath).Save(projectManifest)
}

func validateProjectName(name string) error {
	if name == "" {
		return fmt.Errorf("project name cannot be empty")
	}

	// Check for invalid characters
	if strings.ContainsAny(name, " \t\n\r/\\:*?\"<>|") {
		return fmt.Errorf("project name contains invalid characters")
	}

	// Check if it starts with a dot
	if strings.HasPrefix(name, ".") {
		return fmt.Errorf("project name cannot start with a dot")
	}

	return nil
}

// Prompts for user input

func promptForAuthor() string {
	fmt.Print("Enter author name (optional): ")
	var author string
	if _, err := fmt.Scanln(&author); err != nil {
		return ""
	}
	return strings.TrimSpace(author)
}

func promptForEmail() string {
	fmt.Print("Enter author email (optional): ")
	var email string
	if _, err := fmt.Scanln(&email); err != nil {
		return ""
	}
	return strings.TrimSpace(email)
}

func promptForDescription() string {
	fmt.Print("Enter description (optional): ")
	var description string
	if _, err := fmt.Scanln(&description); err != nil {
		return "" // Ignore error, treat as empty
	}
	return strings.TrimSpace(description)
}<|MERGE_RESOLUTION|>--- conflicted
+++ resolved
@@ -115,28 +115,12 @@
 	if err != nil {
 		return err
 	}
-<<<<<<< HEAD
-
-	// Success message
-	fmt.Printf("\n✓ Successfully created MCP server project: %s\n", projectName)
-	fmt.Printf("✓ Generated project manifest: kmcp.yaml\n")
-	fmt.Printf("\nNext steps for local development:\n")
-
-	switch framework {
-	case frameworkFastMCPPython:
-		fmt.Printf("  Tools will be automatically discovered from the src/tools/ directory.\n")
-		fmt.Printf("  Use 'kmcp add-tool <name>' to add new tools after project creation.\n")
-		fmt.Printf("\n")
-		fmt.Printf("  To run the server locally:\n")
-		fmt.Printf("  kmcp run local --project-dir %s\n", absProjectPath)
-	case frameworkMCPGo:
-		fmt.Printf("  go mod tidy\n")
-		fmt.Printf("  go run main.go\n")
-=======
 	if err := generator.GenerateProject(projectConfig); err != nil {
 		return fmt.Errorf("failed to generate project: %w", err)
->>>>>>> 4d5befe0
 	}
+
+	fmt.Printf("  To run the server locally:\n")
+	fmt.Printf("  kmcp run local --project-dir %s\n", projectPath)
 
 	return manifest.NewManager(projectPath).Save(projectManifest)
 }
